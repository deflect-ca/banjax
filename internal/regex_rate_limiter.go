// Copyright (c) 2020, eQualit.ie inc.
// All rights reserved.
//
// This source code is licensed under the BSD-style license found in the
// LICENSE file in the root directory of this source tree.

package internal

import (
	"bytes"
	"encoding/json"
	"log"
	"strconv"
	"strings"
	"sync"
	"time"

	"github.com/hpcloud/tail"
)

func RunLogTailer(
	config *Config,
	banner BannerInterface,
	rateLimitMutex *sync.Mutex,
	ipToRegexStates *IpToRegexStates,
	wg *sync.WaitGroup,
) {
	if config.Debug {
		log.Println("len(RegexesWithRates) is: ", len(config.RegexesWithRates))
	}
	// if TailFile() fails or we hit EOF, we should retry
	for {
		defer wg.Done()
		t, err := tail.TailFile(config.ServerLogFile, tail.Config{Follow: true})
		if err != nil {
			log.Println("log tailer failed to start. waiting a bit and trying again.")
		} else {
			log.Println("log tailer started")
			for line := range t.Lines {
				consumeLineResult := consumeLine(
					line,
					rateLimitMutex,
					ipToRegexStates,
					banner,
					config,
				)
<<<<<<< HEAD
				_, err := json.MarshalIndent(consumeLineResult, "", "  ")
				if err != nil {
					log.Println("error marshalling consumeLineResult")
=======
				if config.Debug {
					bytes, err := json.MarshalIndent(consumeLineResult, "", "  ")
					if err != nil {
						log.Println("error marshalling consumeLineResult")
					} else {
						log.Println(string(bytes))
					}
>>>>>>> 6ad00fea
				}
			}
		}
		time.Sleep(5 * time.Second)
	}
}

type ConsumeLineResult struct {
	Error       bool
	OldLine     bool
	RuleResults []RuleResult
}
type ruleMatchType uint

const (
	FirstTime ruleMatchType = iota
	OutsideInterval
	InsideInterval
)

type RuleResult struct {
	RuleName          string
	RegexMatch        bool
	SkipHost          bool
	SeenIp            bool
	RuleMatchType     ruleMatchType
	InsideInterval    bool
	RateLimitExceeded bool
}

var ruleMatchTypeToString = map[ruleMatchType]string{
	FirstTime:       "FirstTime",
	OutsideInterval: "OutsideInterval",
	InsideInterval:  "InsideInteravl",
}

func (rmt ruleMatchType) MarshalJSON() ([]byte, error) {
	buffer := bytes.NewBufferString(`"`)
	if s, ok := ruleMatchTypeToString[rmt]; ok {
		buffer.WriteString(s)
	} else {
		buffer.WriteString("Bad! unknown ruleMatchType")
	}
	buffer.WriteString(`"`)
	return buffer.Bytes(), nil
}

// error: (3 words in log line, bad float, bad rest of log line, bad host, old line)
// regex match: true, false
// skip host: true, false
// seen ip: true false
// ip matched this rule: false, true outside interval, true inside interval
// rate limit exceeded: true, false
// XXX this is using the log line format + regex patterns that exist in ATS/banjax.
// parsing these unescaped space-separated strings is gross. maybe pass json instead.
func consumeLine(
	line *tail.Line,
	rateLimitMutex *sync.Mutex,
	ipToRegexStates *IpToRegexStates,
	banner BannerInterface,
	config *Config,
) (consumeLineResult ConsumeLineResult) {
	// log.Println(line.Text)

	// timeIpRest[2] is what we match the regex on
	// line.text = 1653565100.000000 11.11.11.11 GET localhost:8081 GET /45in60 HTTP/1.1 Go-http-client/1.1
	// timeIpRest[0] = 1653565100.000000
	// timeIpRest[1] = 11.11.11.11
	// timeIpRest[2] = GET localhost:8081 GET /45in60 HTTP/1.1 Go-http-client/1.1
	// XXX timeIpRest[2] is the regex test target
	timeIpRest := strings.SplitN(line.Text, " ", 3)
	// log.Printf("timeIpRest 0=%v 1=%v 2=%v\n", timeIpRest[0], timeIpRest[1], timeIpRest[2])
	if len(timeIpRest) < 3 {
		log.Println("expected at least 3 words in log line: time, ip, rest")
		consumeLineResult.Error = true
		return
	}
	timestampSeconds, err := strconv.ParseFloat(timeIpRest[0], 64)
	if err != nil {
		log.Println("could not parse a float")
		consumeLineResult.Error = true
		return
	}
	timestampNanos := timestampSeconds * 1e9
	timestamp := time.Unix(0, int64(timestampNanos))
	ipString := timeIpRest[1]

	// we need to parse the url and hostname out of timeIpRest[2]
	// methodUrlRest[0] = GET
	// methodUrlRest[1] = localhost:8081
	// methodUrlRest[2] = GET /45in60 HTTP/1.1 Go-http-client/1.1
	methodUrlRest := strings.SplitN(timeIpRest[2], " ", 3)
	// log.Printf("methodUrlRest 0=%v 1=%v 2=%v\n", methodUrlRest[0], methodUrlRest[1], methodUrlRest[2])
	if len(methodUrlRest) < 3 {
		log.Println("expected at least method, url, rest")
		consumeLineResult.Error = true
		return
	}
	// methodString := methodUrlRest[0]
	urlString := methodUrlRest[1]
	// XXX We don't do url.Parse here because the urlString format is not 'http://hostname/path' but hostname only

	// log.Printf("ip=%v method=%v url=%v host=%v\n", ipString, methodString, urlString, parsedUrl.Host)

	// XXX think about this
	if time.Now().Sub(timestamp) > time.Duration(10*time.Second) {
		consumeLineResult.OldLine = true
		return
	}

	rateLimitMutex.Lock()
	// log.Println(line.Text[secondSpace+firstSpace+2:])
	for _, regex_with_rate := range config.RegexesWithRates {
		ruleResult := RuleResult{}
		ruleResult.RuleName = regex_with_rate.Rule
		matched := regex_with_rate.CompiledRegex.Match([]byte(timeIpRest[2]))
		if !matched {
			ruleResult.RegexMatch = false
			// XXX maybe show the non-matches during debug logging?
			// consumeLineResult.RuleResults = append(consumeLineResult.RuleResults, ruleResult)
			continue
		}
		ruleResult.RegexMatch = true

		// log.Println(regex_with_rate.HostsToSkip)
		skip, ok := regex_with_rate.HostsToSkip[urlString] // drop parsedUrl.Host but use urlString
		if ok && skip {
			ruleResult.SkipHost = true
			consumeLineResult.RuleResults = append(consumeLineResult.RuleResults, ruleResult)
			continue
		}
		ruleResult.SkipHost = false

		states, ok := (*ipToRegexStates)[ipString]
		if !ok {
			// log.Println("we haven't seen this IP before")
			ruleResult.SeenIp = false
			newRegexStates := make(RegexStates)
			(*ipToRegexStates)[ipString] = &newRegexStates
			(*(*ipToRegexStates)[ipString])[regex_with_rate.Rule] = &NumHitsAndIntervalStart{1, timestamp}
		} else {
			ruleResult.SeenIp = true
			state, ok := (*states)[regex_with_rate.Rule]
			if !ok {
				// log.Println("we have seen this IP, but it hasn't triggered this regex before")
				ruleResult.RuleMatchType = FirstTime
				(*(*ipToRegexStates)[ipString])[regex_with_rate.Rule] = &NumHitsAndIntervalStart{1, timestamp}
			} else {
				if timestamp.Sub(state.IntervalStartTime) > time.Duration(time.Second*time.Duration(regex_with_rate.Interval)) {
					// log.Println("this IP has triggered this regex, but longer ago than $interval")
					ruleResult.RuleMatchType = OutsideInterval
					(*(*ipToRegexStates)[ipString])[regex_with_rate.Rule] = &NumHitsAndIntervalStart{1, timestamp}
				} else {
					// log.Println("this IP has triggered this regex within this $interval")
					ruleResult.RuleMatchType = InsideInterval
					(*(*ipToRegexStates)[ipString])[regex_with_rate.Rule].NumHits++
				}
			}
		}

		if (*(*ipToRegexStates)[ipString])[regex_with_rate.Rule].NumHits > regex_with_rate.HitsPerInterval {
			// log.Println("!!! rate limit exceeded !!! ip: ", ipString)
			ruleResult.RateLimitExceeded = true
			decision := stringToDecision[regex_with_rate.Decision] // XXX should be an enum already
			banner.BanOrChallengeIp(config, ipString, decision)
			// log.Println(line.Text)
			banner.LogRegexBan(timestamp, ipString, regex_with_rate.Rule, timeIpRest[2], decision)
			(*(*ipToRegexStates)[ipString])[regex_with_rate.Rule].NumHits = 0 // XXX should it be 1?...
		}

		consumeLineResult.RuleResults = append(consumeLineResult.RuleResults, ruleResult)
	}

	rateLimitMutex.Unlock()
	return
}<|MERGE_RESOLUTION|>--- conflicted
+++ resolved
@@ -44,11 +44,6 @@
 					banner,
 					config,
 				)
-<<<<<<< HEAD
-				_, err := json.MarshalIndent(consumeLineResult, "", "  ")
-				if err != nil {
-					log.Println("error marshalling consumeLineResult")
-=======
 				if config.Debug {
 					bytes, err := json.MarshalIndent(consumeLineResult, "", "  ")
 					if err != nil {
@@ -56,7 +51,6 @@
 					} else {
 						log.Println(string(bytes))
 					}
->>>>>>> 6ad00fea
 				}
 			}
 		}
